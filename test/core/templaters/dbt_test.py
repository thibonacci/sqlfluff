--- conflicted
+++ resolved
@@ -122,18 +122,10 @@
 def test__templated_sections_do_not_raise_lint_error(in_dbt_project_dir, fname):  # noqa
     """Test that the dbt test has only a new line lint error."""
     lntr = Linter(config=FluffConfig(configs=DBT_FLUFF_CONFIG))
-<<<<<<< HEAD
-    lnt = lntr.lint_string(fname="tests/test.sql")
-    print(lnt.violations)
-    assert len(lnt.violations) == 2
-    # Newlines are removed by dbt templater
-    assert {v.rule.code for v in lnt.violations} == {"L009", "L043"}
-=======
     lnt = lntr.lint_path(path="models/my_new_project/" + fname)
     violations = lnt.check_tuples()
     print(violations)
     assert len(violations) == 0
->>>>>>> 20aa4249
 
 
 @pytest.mark.dbt
