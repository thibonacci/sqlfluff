--- conflicted
+++ resolved
@@ -7,16 +7,12 @@
 
 ## [Unreleased]
 ### Added
-
-<<<<<<< HEAD
- - `pascal` (PascalCase) `capitalisation_policy` option for L014 (unquoted identifiers)
- - `only_aliases` configuration option for L014 (unquoted identifers)
-=======
+- `pascal` (PascalCase) `capitalisation_policy` option for L014 (unquoted identifiers)
+- `only_aliases` configuration option for L014 (unquoted identifers)
 - Dialects now have more advanced dependency options to allow less repetition
   between related dialects. The methods `get_segment` and `get_grammar` can be
   used on unexpanded grammars to access elements of the parent grammars.
   The `copy` method on grammars can be used to copy with alterations.
->>>>>>> e4682985
 
 ### Changed
 - Add support for `ALTER USER` commands in Snowflake dialect.
@@ -27,9 +23,6 @@
 - Renamed the BaseCrawler class to BaseRule. This is the base class for all
   rules. This is a breaking change for any custom rules that have been added
   via plugins or by forking the SQLFluff repo.
-<<<<<<< HEAD
-
-=======
 - Renamed `sqlfluff.rules()` to `sqlfluff.list_rules()` and `sqlfluff.dialects()`
   to `sqlfluff.list_dialects()` due to naming conflicts with the now separate
   `sqlfluff.dialects` module.
@@ -39,8 +32,7 @@
   only imported as needed at runtime. All dialects should now be accessed
   using the selector methods in `sqlfluff.core.dialects` rather than importing
   from `sqlfluff.dialects` directly.
-  
->>>>>>> e4682985
+
 ## [0.4.1] - 2021-02-25
 ### Added
 
